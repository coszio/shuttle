--- conflicted
+++ resolved
@@ -209,14 +209,9 @@
 
 #[derive(Clone, Debug, Deserialize, Serialize)]
 pub struct LogItem {
-<<<<<<< HEAD
     pub level: String,
     pub file: Option<String>,
     pub line: Option<u32>,
-=======
-    pub body: String,
-    pub level: String,
->>>>>>> f7dd1871
     pub target: String,
 
     // Serialized version of the fields
