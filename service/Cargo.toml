--- conflicted
+++ resolved
@@ -36,10 +36,7 @@
 tower = { version = "0.4.13", features = ["make"], optional = true }
 tracing = "0.1.36"
 tracing-subscriber = { version = "0.3.15", features = ["env-filter"] }
-<<<<<<< HEAD
 serde_json = "1.0.85"
-=======
->>>>>>> f7dd1871
 
 # Tide does not have tokio support. So make sure async-std is compatible with tokio
 # https://github.com/http-rs/tide/issues/791
